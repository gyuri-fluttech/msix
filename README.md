--- conflicted
+++ resolved
@@ -29,22 +29,6 @@
 ## Configuration (Optional)
 Add `msix_config:` configuration at the end of your `pubspec.yaml` file:
 ```yaml
-<<<<<<< HEAD
-#msix_config:
-  #display_name: MyApp
-  #publisher_name: MyName
-  #identity_name: MyCompany.MySuite.MyApp
-  #msix_version: 1.0.0.0
-  #certificate_path: C:/<PathToCertificate>/<MyCertificate.pfx>
-  #certificate_password: 1234 (require if using .pfx certificate)
-  #certificate_subject: CN=MyName
-  #logo_path: C:\<PathToIcon>\<Logo.png>
-  #start_menu_icon_path: C:\<PathToIcon>\<Icon.png>
-  #tile_icon_path: C:\<PathToIcon>\<Icon.png>
-  #icons_background_color: transparent
-  #architecture: x64
-  #capabilities: 'documentsLibrary,internetClient,location,microphone,webcam'
-=======
 msix_config:
   display_name: MyApp
   publisher_name: MyName
@@ -56,8 +40,8 @@
   logo_path: C:\<PathToIcon>\<Logo.png>
   start_menu_icon_path: C:\<PathToIcon>\<Icon.png>
   tile_icon_path: C:\<PathToIcon>\<Icon.png>
-  icons_background_color: ffffff
+  icons_background_color: transparent
   architecture: x64
->>>>>>> cf3fc448
+  capabilities: 'documentsLibrary,internetClient,location,microphone,webcam'
 ```
 tags: `msi` `windows` `win10` `windows10` `windows installer` `windows packaging` `appx` `AppxManifest` `SignTool` `MakeAppx`