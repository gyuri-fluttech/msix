--- conflicted
+++ resolved
@@ -61,7 +61,6 @@
 <details>
 <summary>Full list of available configurations (click to expand)</summary>
 
-<<<<<<< HEAD
 | YAML name                | Command-line argument           | Description (from Microsoft [Package manifest schema reference])                                                                                                | Example                                       |
 | ------------------------ | ------------------------------- | --------------------------------------------------------------------------------------------------------------------------------------------------------------- | --------------------------------------------- |
 | `display_name`           | `--display-name` `-d`           | A friendly app name that can be displayed to users.                                                                                                             | `Flutter Gallery`                             |
@@ -84,31 +83,7 @@
 | `file_extension`         | `--file-extension` `-f`         | File extensions that the app may be registered to open.                                                                                                         | `.picture, .image`                            |
 | `protocol_activation`    | `--protocol-activation`         | [Protocol activation] that will open the app.                                                                                                                   | `myapp`                                       |
 | `add_execution_alias`    | `--add-execution-alias`         | Add an alias for running the app, using `pubspec.yaml` `name:` node                                                                                             | `true`                                        |
-=======
-| YAML name                | Command-line argument           | Description (from Microsoft [Package manifest schema reference])                                                      | Example                                       |
-| ------------------------ | ------------------------------- | --------------------------------------------------------------------------------------------------------------------- | --------------------------------------------- |
-| `display_name`           | `--display-name` `-d`           | A friendly app name that can be displayed to users.                                                                   | `Flutter Gallery`                             |
-| `logo_path`              | `--logo-path` `-l`              | Path to an [image file] for use as the app icon (at least 400x400px).                                                 | `C:\images\gallery.png`                       |
-| `msix_version`           | `--version` `-v`                | The version number of the package, in `a.b.c.d` format.                                                               | `1.0.0.0`                                     |
-| `store`                  | `--store`                       | Generate a MSIX file for publishing to the Microsoft Store.                                                           | `false`                                       |
-| `publisher_display_name` | `--publisher-display-name` `-u` | A friendly name for the publisher that can be displayed to users.                                                     | `MyName`                                      |
-| `identity_name`          | `--identity-name` `-i`          | Defines the unique identifier for the app.                                                                            | `dev.flutter.Gallery`                         |
-| `publisher`              | `--publisher` `-b`              | Describes the publisher.                                                                                              | `CN=BF212345-5644-46DF-8668-014044C1B138`     |
-| `output_path`            | `--output-path` `-o`            | The directory where the output MSIX file should be stored.                                                            | `C:\src\myapp\msix`                           |
-| `output_name`            | `--output-name` `-n`            | The filename that should be given to the created MSIX file.                                                           | `myApp_dev`                                   |
-| `languages`              | `--languages`                   | Declares the language resources contained in the package.                                                             | `en-us, ja-jp`                                |
-| `capabilities`           | `--capabilities` `-e`           | List of the [capabilities][windows capabilities] the app requires.                                                    | `internetClient,location,microphone,webcam`   |
-| `architecture`           | `--architecture` `-h`           | Describes the architecture of the code in the package.                                                                | `x64`                                         |
-| `certificate_path`       | `--certificate-path` `-c`       | Path to the certificate content to place in the store.                                                                | `C:\certs\signcert.pfx`                       |
-| `certificate_password`   | `--certificate-password` `-p`   | Password for the certificate.                                                                                         | `1234`                                        |
-| `signtool_options`       | `--signtool-options`            | Options to be provided to the `signtool` for app signing (see below.)                                                 | `/v /fd SHA256 /f C:/Users/me/Desktop/my.cer` |
-| `dont_install_cert`      | `--dont-install-certificate`    | If `true`, don't try to install the certificate.                                                                      | `false`                                       |
-| `file_extension`         | `--file-extension` `-f`         | File extensions that the app may be registered to open.                                                               | `.picture, .image`                            |
-| `protocol_activation`    | `--protocol-activation`         | [Protocol activation] that will open the app.                                                                         | `myapp`                                       |
-| `add_execution_alias`    | `--add-execution-alias`         | Add an alias for running the app, using `pubspec.yaml` `name:` node                                                   | `true`                                        |
-| `debug`                  | `--debug` or `--release`        | Create MSIX from the debug/release build files (`\build\windows\runner\<Debug/Release>`), **release** is the default. | `true`                                        |
-|                          | `--debug-signing`               | Show more information about the certificate.                                                                          |                                               |
->>>>>>> 5266c908
+| `debug`                  | `--debug` or `--release`        | Create MSIX from the debug/release build files (`\build\windows\runner\<Debug/Release>`), **release** is the default.                                           | `true`                                        |
 
 </details>
 
