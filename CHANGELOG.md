# Changelog

<<<<<<< HEAD
## 3.0.0

- added `msix:buildAndCreate` command
- added new configuration options: `update-company-name`

### Breaking Changes

- remove `debug-signing` (not printing useful info)
- change `dont-install-certificate` to `install-certificate` with default of true
-
=======
## 2.8.12

- fix log bug
>>>>>>> 5e954d2c

## 2.8.11

- add `--debug --release` flags and `debug` configurations

## 2.8.10

### Breaking Changes

- remove `assets_directory_path` (we can use the formal [loading-assets](https://docs.flutter.dev/development/ui/assets-and-images#loading-assets) instead)

## 2.8.5

- fix bug [#79](https://github.com/YehudaKremer/msix/issues/79)

## 2.8.4

- package code refactoring, without any functionality changes

## 2.8.2

- fix [#73](https://github.com/YehudaKremer/msix/issues/73)

## 2.8.0

- switch icons generator from **.NET** third party program to **dart** code (using [`image`](https://pub.dev/packages/image) package)
- `logo_path` is now support multiple [image formats](https://github.com/brendan-duncan/image#supported-image-formats), fix blurry icons and trim transparent padding (fix [#71](https://github.com/YehudaKremer/msix/issues/70))
- breaking change: .svg format not supported (for now)

## 2.7.3

- fix bug [#70](https://github.com/YehudaKremer/msix/issues/70)

## 2.7.2

- fix [#69](https://github.com/YehudaKremer/msix/issues/69#issuecomment-1001878037)

## 2.7.1

- generate set of [optimized icons](https://docs.microsoft.com/en-us/windows/apps/design/style/app-icons-and-logos) (like [VS assets tool](https://docs.microsoft.com/en-us/windows/apps/design/style/app-icons-and-logos#generating-all-assets-at-once)) base on the logo image (`logo_path`), support only **.png**, **.svg** formats
- also support SVG format for the logo image

### Breaking Changes

**deleted configurations options:**

- vs_generated_images_folder_path (from this version those icons generate automatically)
- icons_background_color (ignore on windows [version 20H2](https://docs.microsoft.com/en-us/windows/whats-new/whats-new-windows-10-version-20h2#windows-shell) and above)
- tile_icon_path (generate automatically)
- start_menu_icon_path (generate automatically)

## 2.6.7

- update documentation: `icons_background_color` is ignore on windows [version 20H2](https://docs.microsoft.com/en-us/windows/whats-new/whats-new-windows-10-version-20h2#windows-shell) and above
- `icons_background_color` can be "color name" too

## 2.6.6

- fix bug [#68](https://github.com/YehudaKremer/msix/issues/68)
- log style improvements

## 2.6.5

- fix bug [#67](https://github.com/YehudaKremer/msix/issues/67)

## 2.6.4

- added add_execution_alias configuration field

## 2.6.3

- update example documentation [#65](https://github.com/YehudaKremer/msix/issues/65)

## 2.6.2

- fix bug [#61](https://github.com/YehudaKremer/msix/issues/61)

## 2.6.1

- added feature [#47](https://github.com/YehudaKremer/msix/issues/47) and [#57](https://github.com/YehudaKremer/msix/issues/57)
- fix bug [#51](https://github.com/YehudaKremer/msix/issues/51) and added error logs
- rewrite CLI arguments (see updated documentation)

## 2.5.5

- fix bug "Certificate Details can't be read" - https://github.com/YehudaKremer/msix/issues/60

## 2.5.4

- certificate "publisher" is now recognize automatic
- "publisher" configuration field is needed only for publish to windows store
- added new flag/configuration-field "dontInstallCert"

## 2.4.2

- documentation update

## 2.4.0

- use the "certutil" cmd to install automatic the test certificate
- documentation update

## 2.3.1

- fix error when the app have no capabilities

## 2.3.0

- added support for assets files for FFI library (documentation update)

## 2.2.3

- added support for all the capabilities types (documentation update)
- Update dependencies versions

## 2.1.3

- added support for association to multiple file extensions - https://github.com/YehudaKremer/msix/pull/46

## 2.1.2

- update terminal logs

## 2.1.1

- add `--store` flag see - https://github.com/YehudaKremer/msix/issues/42
- add BadgeLogo icons

## 2.0.0

- see - https://github.com/YehudaKremer/msix/issues/37

## 1.0.6

- add `--debug` flag to debug signing issues, fixed missing argument `/f' for not '.pfx' certificates

## 1.0.5

- add terminal explanation about the test certificate installation

## 1.0.4

- support multiple languages - https://github.com/YehudaKremer/msix/issues/35

## 1.0.3

- fix: command-line arguments not taken into account in case there is no configuration at all

## 1.0.2

- command-Line Arguments extensions - https://github.com/YehudaKremer/msix/pull/33
- fix: Incorrect description for certificate_password - https://github.com/YehudaKremer/msix/issues/34

## 1.0.0

- null safety
- code refactoring
- move to sync code to increase stability
- fix: Wrong executable selection - https://github.com/YehudaKremer/msix/pull/32

## 0.1.19

- fix: Sometimes VC libraries are not copied - https://github.com/YehudaKremer/msix/issues/30

## 0.1.15

- fix invalid character in the app name - https://github.com/YehudaKremer/msix/issues/25

## 0.1.14

- using Dart Package Configuration File v2.0
- add decode for packages path - https://github.com/YehudaKremer/msix/issues/21

## 0.1.13

- sign with time stamp

## 0.1.12

- add support for icons generated by Visual Studio

## 0.1.8

- fix bug: can't get pfx password from config - https://github.com/YehudaKremer/msix/issues/16

## 0.1.10

- delete old code and documentation editing

## 0.1.8

- allow setting certificate password via the command-line arguments

## 0.1.5

- backward compatibility for configuration properties

## 0.1.4

- backward compatibility for configuration properties

## 0.1.2

- can create an unsigned installation file for upload to the store
- breaking config change: "publisher_name" is now: "publisher_display_name"
- breaking config change: "certificate_subject" is now: "publisher"

## 0.1.1

- bug fix: automatically find the name of the exe file

## 0.1.0

- add capabilities
- support all tiles sizes
- bug fixes

## 0.0.10

- code refactoring

## 0.0.9

- fix "create doesn't handle package_names"

## 0.0.8

- initial version.<|MERGE_RESOLUTION|>--- conflicted
+++ resolved
@@ -1,6 +1,5 @@
 # Changelog
 
-<<<<<<< HEAD
 ## 3.0.0
 
 - added `msix:buildAndCreate` command
@@ -11,11 +10,10 @@
 - remove `debug-signing` (not printing useful info)
 - change `dont-install-certificate` to `install-certificate` with default of true
 -
-=======
+
 ## 2.8.12
 
 - fix log bug
->>>>>>> 5e954d2c
 
 ## 2.8.11
 
