# Changelog

<<<<<<< HEAD
## 3.0.0

- added `msix:buildAndCreate` command
- added new configuration options: `update-company-name`

### Breaking Changes

- remove `debug-signing` (not printing useful info)
- change `dont-install-certificate` to `install-certificate` with default of true
-

## 2.8.12
=======
## 2.8.14

- fix [#74](https://github.com/YehudaKremer/msix/issues/74)

## 2.8.13
>>>>>>> ee81ce42

- fix log bug

## 2.8.11

- add `--debug --release` flags and `debug` configurations

## 2.8.10

### Breaking Changes

- remove `assets_directory_path` (we can use the formal [loading-assets](https://docs.flutter.dev/development/ui/assets-and-images#loading-assets) instead)

## 2.8.5

- fix bug [#79](https://github.com/YehudaKremer/msix/issues/79)

## 2.8.4

- package code refactoring, without any functionality changes

## 2.8.2

- fix [#73](https://github.com/YehudaKremer/msix/issues/73)

## 2.8.0

- switch icons generator from **.NET** third party program to **dart** code (using [`image`](https://pub.dev/packages/image) package)
- `logo_path` is now support multiple [image formats](https://github.com/brendan-duncan/image#supported-image-formats), fix blurry icons and trim transparent padding (fix [#71](https://github.com/YehudaKremer/msix/issues/70))
- breaking change: .svg format not supported (for now)

## 2.7.3

- fix bug [#70](https://github.com/YehudaKremer/msix/issues/70)

## 2.7.2

- fix [#69](https://github.com/YehudaKremer/msix/issues/69#issuecomment-1001878037)

## 2.7.1

- generate set of [optimized icons](https://docs.microsoft.com/en-us/windows/apps/design/style/app-icons-and-logos) (like [VS assets tool](https://docs.microsoft.com/en-us/windows/apps/design/style/app-icons-and-logos#generating-all-assets-at-once)) base on the logo image (`logo_path`), support only **.png**, **.svg** formats
- also support SVG format for the logo image

### Breaking Changes

**deleted configurations options:**

- vs_generated_images_folder_path (from this version those icons generate automatically)
- icons_background_color (ignore on windows [version 20H2](https://docs.microsoft.com/en-us/windows/whats-new/whats-new-windows-10-version-20h2#windows-shell) and above)
- tile_icon_path (generate automatically)
- start_menu_icon_path (generate automatically)

## 2.6.7

- update documentation: `icons_background_color` is ignore on windows [version 20H2](https://docs.microsoft.com/en-us/windows/whats-new/whats-new-windows-10-version-20h2#windows-shell) and above
- `icons_background_color` can be "color name" too

## 2.6.6

- fix bug [#68](https://github.com/YehudaKremer/msix/issues/68)
- log style improvements

## 2.6.5

- fix bug [#67](https://github.com/YehudaKremer/msix/issues/67)

## 2.6.4

- added add_execution_alias configuration field

## 2.6.3

- update example documentation [#65](https://github.com/YehudaKremer/msix/issues/65)

## 2.6.2

- fix bug [#61](https://github.com/YehudaKremer/msix/issues/61)

## 2.6.1

- added feature [#47](https://github.com/YehudaKremer/msix/issues/47) and [#57](https://github.com/YehudaKremer/msix/issues/57)
- fix bug [#51](https://github.com/YehudaKremer/msix/issues/51) and added error logs
- rewrite CLI arguments (see updated documentation)

## 2.5.5

- fix bug "Certificate Details can't be read" - https://github.com/YehudaKremer/msix/issues/60

## 2.5.4

- certificate "publisher" is now recognize automatic
- "publisher" configuration field is needed only for publish to windows store
- added new flag/configuration-field "dontInstallCert"

## 2.4.2

- documentation update

## 2.4.0

- use the "certutil" cmd to install automatic the test certificate
- documentation update

## 2.3.1

- fix error when the app have no capabilities

## 2.3.0

- added support for assets files for FFI library (documentation update)

## 2.2.3

- added support for all the capabilities types (documentation update)
- Update dependencies versions

## 2.1.3

- added support for association to multiple file extensions - https://github.com/YehudaKremer/msix/pull/46

## 2.1.2

- update terminal logs

## 2.1.1

- add `--store` flag see - https://github.com/YehudaKremer/msix/issues/42
- add BadgeLogo icons

## 2.0.0

- see - https://github.com/YehudaKremer/msix/issues/37

## 1.0.6

- add `--debug` flag to debug signing issues, fixed missing argument `/f' for not '.pfx' certificates

## 1.0.5

- add terminal explanation about the test certificate installation

## 1.0.4

- support multiple languages - https://github.com/YehudaKremer/msix/issues/35

## 1.0.3

- fix: command-line arguments not taken into account in case there is no configuration at all

## 1.0.2

- command-Line Arguments extensions - https://github.com/YehudaKremer/msix/pull/33
- fix: Incorrect description for certificate_password - https://github.com/YehudaKremer/msix/issues/34

## 1.0.0

- null safety
- code refactoring
- move to sync code to increase stability
- fix: Wrong executable selection - https://github.com/YehudaKremer/msix/pull/32

## 0.1.19

- fix: Sometimes VC libraries are not copied - https://github.com/YehudaKremer/msix/issues/30

## 0.1.15

- fix invalid character in the app name - https://github.com/YehudaKremer/msix/issues/25

## 0.1.14

- using Dart Package Configuration File v2.0
- add decode for packages path - https://github.com/YehudaKremer/msix/issues/21

## 0.1.13

- sign with time stamp

## 0.1.12

- add support for icons generated by Visual Studio

## 0.1.8

- fix bug: can't get pfx password from config - https://github.com/YehudaKremer/msix/issues/16

## 0.1.10

- delete old code and documentation editing

## 0.1.8

- allow setting certificate password via the command-line arguments

## 0.1.5

- backward compatibility for configuration properties

## 0.1.4

- backward compatibility for configuration properties

## 0.1.2

- can create an unsigned installation file for upload to the store
- breaking config change: "publisher_name" is now: "publisher_display_name"
- breaking config change: "certificate_subject" is now: "publisher"

## 0.1.1

- bug fix: automatically find the name of the exe file

## 0.1.0

- add capabilities
- support all tiles sizes
- bug fixes

## 0.0.10

- code refactoring

## 0.0.9

- fix "create doesn't handle package_names"

## 0.0.8

- initial version.<|MERGE_RESOLUTION|>--- conflicted
+++ resolved
@@ -1,6 +1,5 @@
 # Changelog
 
-<<<<<<< HEAD
 ## 3.0.0
 
 - added `msix:buildAndCreate` command
@@ -12,14 +11,11 @@
 - change `dont-install-certificate` to `install-certificate` with default of true
 -
 
-## 2.8.12
-=======
 ## 2.8.14
 
 - fix [#74](https://github.com/YehudaKremer/msix/issues/74)
 
 ## 2.8.13
->>>>>>> ee81ce42
 
 - fix log bug
 
