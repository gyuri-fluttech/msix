--- conflicted
+++ resolved
@@ -1,6 +1,5 @@
 # Changelog
 
-<<<<<<< HEAD
 ## 3.0.0
 
 - added `msix:buildAndCreate` command
@@ -13,10 +12,7 @@
 - change `dont-install-certificate` to `install-certificate` with default of true
 - setting msix-version via Command-line argument is allow only with `--version 1.0.0.1` and not with `-v` (use now for extended logs)
 
-## 2.8.14
-=======
 ## 2.8.15
->>>>>>> 36e3cf8b
 
 - fix [#74](https://github.com/YehudaKremer/msix/issues/74)
 
