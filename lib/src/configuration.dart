import 'dart:collection';
import 'dart:io';
import 'package:args/args.dart';
import 'package:cli_util/cli_logging.dart';
import 'package:package_config/package_config.dart';
import 'package:path/path.dart';
import 'package:yaml/yaml.dart';
import 'extensions.dart';

class Configuration {
  List<String> _arguments;
  Logger _logger;
  late ArgResults _args;
  String msixAssetsPath = '';
  String? appName;
  String? publisherName;
  String? identityName;
  String? msixVersion;
  String? appDescription;
  String buildFilesFolder =
      '${Directory.current.path}/build/windows/runner/Release';
  String? certificatePath;
  String? certificatePassword;
  String? publisher;
  String? displayName;
  String? architecture;
  String? capabilities;
  String? logoPath;
  String? executableFileName;
  List<String>? signToolOptions;
  String? protocolActivation;
  String? fileExtension;
  String? toastActivatorCLSID;
  String? toastActivatorArguments;
  String? toastActivatorDisplayName;
  String? outputPath;
  String? outputName;
  String? publishFolderPath;
  String? appInstallerFolderPath;
  int hoursBetweenUpdateChecks = 0;
  bool automaticBackgroundTask = true;
  bool updateBlocksActivation = true;
  bool showPrompt = true;
  bool forceUpdateFromAnyVersion = false;
  bool store = false;
  bool installCert = true;
  bool addExecutionAlias = false;
  bool createWithDebugBuildFiles = false;
  Iterable<String>? languages;
  String get defaultsIconsFolderPath => '$msixAssetsPath/icons';
  String get vcLibsFolderPath => '$msixAssetsPath/VCLibs';
  String get msixToolkitPath => '$msixAssetsPath/MSIX-Toolkit';
  String get iconsGeneratorPath => '$msixAssetsPath/IconsGenerator';
  String pubspecYamlPath = "pubspec.yaml";

  Configuration(this._arguments, this._logger);

  /// Gets the configuration values from pubspec.yaml file and from [_arguments]
  Future<void> getConfigValues() async {
    _parseCliArguments(_arguments);
    await _getMsixAssetsFolderPath();
    var pubspec = await _getPubspec();
    appName = pubspec['name'];
    appDescription = pubspec['description'];
    var yaml = pubspec['msix_config'] ?? YamlMap();
    msixVersion = _args['version'] ?? yaml['msix_version'];
    certificatePath = _args['certificate-path'] ?? yaml['certificate_path'];
    certificatePassword = _args['certificate-password'] ??
        yaml['certificate_password']?.toString();
    outputPath = _args['output-path'] ?? yaml['output_path'];
    outputName = _args['output-name'] ?? yaml['output_name'];
    addExecutionAlias = _args.wasParsed('add-execution-alias') ||
        yaml['add_execution_alias']?.toLowerCase() == 'true';
    installCert = _args['install-certificate'] != 'false' &&
        yaml['install_certificate'] != 'false';
    store = _args.wasParsed('store') ||
        yaml['store']?.toString().toLowerCase() == 'true';
    createWithDebugBuildFiles = _args.wasParsed('debug') ||
        yaml['debug']?.toString().toLowerCase() == 'true';
    if (createWithDebugBuildFiles)
      buildFilesFolder = buildFilesFolder.replaceFirst('Release', 'Debug');
    displayName = _args['display-name'] ?? yaml['display_name'];
    publisherName =
        _args['publisher-display-name'] ?? yaml['publisher_display_name'];
    publisher = _args['publisher'] ?? yaml['publisher'];
    identityName = _args['identity-name'] ?? yaml['identity_name'];
    logoPath = _args['logo-path'] ?? yaml['logo_path'];
    signToolOptions = (_args['signtool-options'] ?? yaml['signtool_options'])
        ?.toString()
        .split(' ')
        .where((o) => o.trim().length > 0)
        .toList();
    protocolActivation =
        (_args['protocol-activation'] ?? yaml['protocol_activation'])
            ?.toString()
            .replaceAll(':', '');
    fileExtension = _args['file-extension'] ?? yaml['file_extension'];
    if (fileExtension != null && !fileExtension!.startsWith('.')) {
      fileExtension = '.$fileExtension';
    }
    architecture = _args['architecture'] ?? yaml['architecture'];
    capabilities = _args['capabilities'] ?? yaml['capabilities'];
    languages = _getLanguages(yaml);

<<<<<<< HEAD
    // toast activator configurations
    var toastActivatorYaml = yaml['toast-activator'] ?? YamlMap();

    toastActivatorCLSID =
        _args['toast-activator-clsid'] ?? toastActivatorYaml['clsid'];
    toastActivatorArguments = _args['toast-activator-arguments'] ??
        toastActivatorYaml['arguments'] ??
        '----AppNotificationActivationServer';
    toastActivatorDisplayName = _args['toast-activator-display-name'] ??
        toastActivatorYaml['display_name'] ??
        'Toast activator';
=======
    // app installer configurations
    var installerYaml = yaml['app_installer'] ?? YamlMap();

    publishFolderPath =
        _args['publish-folder-path'] ?? installerYaml['publish_folder_path'];
    appInstallerFolderPath = _args['app-installer-folder-path'] ??
        installerYaml['app_installer_folder_path'];
    hoursBetweenUpdateChecks = int.parse(_args['hours-between-update-checks'] ??
        installerYaml['hours_between_update_checks']?.toString() ??
        '0');
    if (hoursBetweenUpdateChecks < 0) hoursBetweenUpdateChecks = 0;
    automaticBackgroundTask = _args.wasParsed('automatic-background-task') ||
        installerYaml['automatic_background_task']?.toString().toLowerCase() ==
            'true';
    updateBlocksActivation = _args.wasParsed('update-blocks-activation') ||
        installerYaml['update_blocks_activation']?.toString().toLowerCase() ==
            'true';
    showPrompt = _args.wasParsed('show-prompt') ||
        installerYaml['show_prompt']?.toString().toLowerCase() == 'true';
    forceUpdateFromAnyVersion =
        _args.wasParsed('force-update-from-any-version') ||
            installerYaml['force_update_from_any_version']
                    ?.toString()
                    .toLowerCase() ==
                'true';
>>>>>>> 8008ddf6
  }

  /// Validate the configuration values and set default values
  Future<void> validateConfigValues() async {
    _logger.trace('validating config values');

    if (appName.isNull) {
      throw 'App name is empty, check the general \'name:\' property at pubspec.yaml';
    }
    if (appDescription.isNull) appDescription = appName;
    if (displayName.isNull) displayName = _cleanAppName();
    if (identityName.isNull) {
      if (store) {
        _logger.stderr(
            'identity name is empty, check "msix_config: identity_name" at pubspec.yaml');
        throw 'you can find your store "identity_name" in https://partner.microsoft.com/en-us/dashboard > Product > Product identity > Package/Identity/Name';
      } else {
        identityName = 'com.flutter.${_cleanAppName()}';
      }
    } else {
      if (!RegExp(r'^[a-zA-Z0-9.-]{3,50}$').hasMatch(identityName!)) {
        throw 'invalid identity name ("identity_name"): "$identityName". need to be a string between 3 and 50 characters in length that consists of alpha-numeric, period, and dash characters.';
      }
    }
    if (publisherName.isNull) {
      if (store) {
        _logger.stderr(
            'publisher display name is empty, check "msix_config: publisher_display_name" at pubspec.yaml');
        throw 'you can find your store "publisher_display_name" in https://partner.microsoft.com/en-us/dashboard > Product > Product identity > Package/Properties/PublisherDisplayName';
      } else {
        publisherName = identityName;
      }
    }
    if (store && publisher.isNullOrEmpty) {
      _logger.stderr(
          'publisher is empty, check "msix_config: publisher" at pubspec.yaml');
      throw 'you can find your store "publisher" in https://partner.microsoft.com/en-us/dashboard > Product > Product identity > Package/Properties/Publisher';
    }
    if (msixVersion.isNull) msixVersion = '1.0.0.0';
    if (architecture.isNull) architecture = 'x64';
    if (capabilities.isNull)
      capabilities = 'internetClient,location,microphone,webcam';
    if (languages == null) languages = ['en-us'];

    if (!RegExp(r'^(\*|\d+(\.\d+){3,3}(\.\*)?)$').hasMatch(msixVersion!)) {
      throw 'msix version can be only in this format: "1.0.0.0"';
    }

    if (displayName != null && displayName!.length > 256) {
      throw '"display name" is too long, it should be less than 256 characters';
    }

    if (publisherName != null && publisherName!.length > 256) {
      throw '"publisher display name" is too long, it should be less than 256 characters';
    }

    if (!certificatePath.isNull || signToolOptions != null || store) {
      if (!certificatePath.isNull) {
        if (!(await File(certificatePath!).exists())) {
          throw 'The file certificate not found in: $certificatePath, check "msix_config: certificate_path" at pubspec.yaml';
        }

        if (extension(certificatePath!) == '.pfx' &&
            certificatePassword.isNull) {
          throw 'Certificate password is empty, check "msix_config: certificate_password" at pubspec.yaml';
        }
      }
    } else {
      /// If no certificate was chosen then use test certificate
      certificatePath = '$msixAssetsPath/test_certificate.pfx';
      certificatePassword = '1234';
    }

    if (!['x86', 'x64'].contains(architecture)) {
      throw 'Architecture can be "x86" or "x64", check "msix_config: architecture" at pubspec.yaml';
    }
  }

  Future<void> validateBuildFiles() async {
    _logger.trace('validating build files');

    if (!await Directory(buildFilesFolder).exists() ||
        !await Directory(buildFilesFolder)
            .list()
            .any((file) => file.path.endsWith('.exe'))) {
      throw 'Build files not found at $buildFilesFolder, first run "flutter build windows" then try again';
    }

    executableFileName = await Directory(buildFilesFolder)
        .list()
        .firstWhere(
            (file) =>
                file.path.endsWith('.exe') &&
                !file.path.contains('PSFLauncher64.exe'),
            orElse: () => Directory(buildFilesFolder).listSync().first)
        .then((file) => basename(file.path));
  }

  bool haveLogoPath() => !logoPath.isNull;

  /// parse the cli arguments
  void _parseCliArguments(List<String> args) {
    _logger.trace('parsing cli arguments');

    var parser = ArgParser()
      ..addOption('certificate-password', abbr: 'p')
      ..addOption('certificate-path', abbr: 'c')
      ..addOption('version')
      ..addOption('display-name', abbr: 'd')
      ..addOption('publisher-display-name', abbr: 'u')
      ..addOption('identity-name', abbr: 'i')
      ..addOption('publisher', abbr: 'b')
      ..addOption('logo-path', abbr: 'l')
      ..addOption('output-path', abbr: 'o')
      ..addOption('output-name', abbr: 'n')
      ..addOption('signtool-options')
      ..addOption('protocol-activation')
      ..addOption('file-extension', abbr: 'f')
      ..addOption('architecture', abbr: 'h')
      ..addOption('capabilities', abbr: 'e')
      ..addOption('languages')
      ..addOption('install-certificate')
<<<<<<< HEAD
      ..addOption('update-company-name')
      ..addOption('toast-activator-clsid')
      ..addOption('toast-activator-arguments')
      ..addOption('toast-activator-display-name')
=======
      ..addOption('publish-folder-path')
      ..addOption('app-installer-folder-path')
      ..addOption('hours-between-update-checks')
>>>>>>> 8008ddf6
      ..addFlag('store')
      ..addFlag('add-execution-alias')
      ..addFlag('debug')
      ..addFlag('release')
      ..addFlag('automatic-background-task')
      ..addFlag('update-blocks-activation')
      ..addFlag('show-prompt')
      ..addFlag('force-update-from-any-version');

    /// exclude -v (verbose) from the arguments
    _args = parser.parse(args.where((arg) => arg != '-v'));
  }

  Future<void> validateAppInstallerConfigValues() async {
    _logger.trace('validating app installer config values');

    if (publishFolderPath.isNullOrEmpty ||
        !await Directory(publishFolderPath!).exists()) {
      _logger.stderr(
          '${Ansi(true).red}publish folder path is not exists, check "app_installer: publish_folder_path" at pubspec.yaml${Ansi(true).none}');
      exit(-1);
    }

    if (appInstallerFolderPath.isNullOrEmpty) {
      appInstallerFolderPath = publishFolderPath;
    } else if (Uri.tryParse(appInstallerFolderPath!) == null) {
      _logger.stderr(
          '${Ansi(true).red}installer path is a valid url, check "app_installer: app_installer_folder_path" at pubspec.yaml${Ansi(true).none}');
      exit(-1);
    } else {
      appInstallerFolderPath = Uri.decodeFull(appInstallerFolderPath!);
    }
  }

  /// Get the assets folder path from the .packages file
  Future<void> _getMsixAssetsFolderPath() async {
    var packagesConfig = await findPackageConfig(Directory.current);
    if (packagesConfig == null) {
      throw 'Failed to locate or read package config.';
    }

    var msixPackage =
        packagesConfig.packages.firstWhere((package) => package.name == "msix");
    var path =
        msixPackage.packageUriRoot.toString().replaceAll('file:///', '') +
            'assets';

    msixAssetsPath = Uri.decodeFull(path);
  }

  /// Get pubspec.yaml content
  dynamic _getPubspec() async {
    var pubspecString = await File(pubspecYamlPath).readAsString();
    var pubspec = loadYaml(pubspecString);
    return pubspec;
  }

  Iterable<String>? _getLanguages(dynamic config) =>
      ((_args['languages'] ?? config['languages']) as String?)
          ?.split(',')
          .map((e) => e.trim())
          .where((element) => element.length > 0);

  String _cleanAppName() => appName!.replaceAll('_', '');
}<|MERGE_RESOLUTION|>--- conflicted
+++ resolved
@@ -102,7 +102,6 @@
     capabilities = _args['capabilities'] ?? yaml['capabilities'];
     languages = _getLanguages(yaml);
 
-<<<<<<< HEAD
     // toast activator configurations
     var toastActivatorYaml = yaml['toast-activator'] ?? YamlMap();
 
@@ -114,7 +113,7 @@
     toastActivatorDisplayName = _args['toast-activator-display-name'] ??
         toastActivatorYaml['display_name'] ??
         'Toast activator';
-=======
+    
     // app installer configurations
     var installerYaml = yaml['app_installer'] ?? YamlMap();
 
@@ -140,7 +139,6 @@
                     ?.toString()
                     .toLowerCase() ==
                 'true';
->>>>>>> 8008ddf6
   }
 
   /// Validate the configuration values and set default values
@@ -263,16 +261,12 @@
       ..addOption('capabilities', abbr: 'e')
       ..addOption('languages')
       ..addOption('install-certificate')
-<<<<<<< HEAD
-      ..addOption('update-company-name')
       ..addOption('toast-activator-clsid')
       ..addOption('toast-activator-arguments')
       ..addOption('toast-activator-display-name')
-=======
       ..addOption('publish-folder-path')
       ..addOption('app-installer-folder-path')
       ..addOption('hours-between-update-checks')
->>>>>>> 8008ddf6
       ..addFlag('store')
       ..addFlag('add-execution-alias')
       ..addFlag('debug')
