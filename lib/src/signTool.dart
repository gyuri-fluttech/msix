--- conflicted
+++ resolved
@@ -20,11 +20,6 @@
     const taskName = 'getting certificate publisher';
     _log.startingTask(taskName);
 
-<<<<<<< HEAD
-    var result = await Process.run('certutil',
-        ['-dump', '-p', _config.certificatePassword!, _config.certificatePath!],
-        runInShell: true);
-=======
     var certificateDetails = await Process.run('powershell.exe', [
       '-NoProfile',
       '-NonInteractive',
@@ -40,44 +35,14 @@
     if (!_publisherRegex.hasMatch(subjectRow)) {
       throw 'Invalid certificate subject: $subjectRow';
     }
->>>>>>> ee81ce42
-
-    if (result.exitCode != 0) {
-      throw result.stdout;
-    }
 
     try {
-<<<<<<< HEAD
-      var subjectRow = result.stdout
-          .toString()
-          .split('\n')
-          .lastWhere((row) => _publisherRegex.hasMatch(row));
-
       _config.publisher = subjectRow
           .substring(subjectRow.indexOf(':') + 1, subjectRow.length)
           .trim();
     } catch (e) {
       _log.error('Error while getting certificate publisher');
       throw e;
-=======
-      if (withLogs) _log.info('subjectRow: $subjectRow');
-      _config.publisher = subjectRow
-          .substring(subjectRow.indexOf(':') + 1, subjectRow.length)
-          .trim();
-
-      if (withLogs) _log.info('config.publisher: ${_config.publisher}');
-    } catch (err, stackTrace) {
-      if (!withLogs) await getCertificatePublisher(true);
-      _log.error(err.toString());
-      if (withLogs)
-        _log.warn(
-            'This error happen when this package tried to read the certificate details,');
-      if (withLogs)
-        _log.warn(
-            'please report it by pasting all this output (after deleting sensitive info) to:');
-      if (withLogs) _log.link('https://github.com/YehudaKremer/msix/issues');
-      _log.errorAndExit(GeneralException(stackTrace.toString()));
->>>>>>> ee81ce42
     }
 
     _log.taskCompleted(taskName);
